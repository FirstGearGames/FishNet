--- conflicted
+++ resolved
@@ -114,19 +114,10 @@
         /// Ring buffer entry for externally provided (non-interpolated) fixed offsets per tick.
         /// </summary>
         private struct FixedOffsetEntry { public uint Tick; public TransformProperties Sum; }
-<<<<<<< HEAD
         /// <summary>
         /// Buffer of fixed offsets. Size should cover interpolation window + network jitter.
         /// </summary>
-        private readonly FixedOffsetEntry[] _fixedOffsets = new FixedOffsetEntry[128];
-=======
-
-        /// <summary>
-        /// Buffer of fixed offsets. Size should cover interpolation window + network jitter.
-        /// </summary>
         private FixedOffsetEntry[] _fixedOffsets;
->>>>>>> 2c457cae
-
         private TransformProperties _currentAccumulatedOffset;
         
         /// <summary>
