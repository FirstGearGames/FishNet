--- conflicted
+++ resolved
@@ -1,258 +1,249 @@
-﻿#if UNITY_EDITOR
-using FishNet.Editing.PrefabCollectionGenerator;
-using FishNet.Object;
-using FishNet.Utility.Extension;
-using GameKit.Dependencies.Utilities;
-using System.Collections.Generic;
-using UnityEditor;
-using UnityEditor.SceneManagement;
-using UnityEngine;
-using UnityEngine.SceneManagement;
-
-namespace FishNet.Editing
-{
-    public class ConfigurationEditor : EditorWindow
-    {
-
-        [MenuItem("Tools/Fish-Networking/Configuration", false, 0)]
-        public static void ShowConfiguration()
-        {
-            SettingsService.OpenProjectSettings("Project/Fish-Networking/Configuration");
-        }
-
-    } 
-
-    public class DeveloperMenu : MonoBehaviour
-    {
-        #region const.
-        private const string STABLE_DEFINE = "FISHNET_STABLE_MODE";
-        private const string QOL_ATTRIBUTES_DEFINE = "DISABLE_QOL_ATTRIBUTES";
-        private const string DEVELOPER_ONLY_WARNING = "If you are not a developer or were not instructed to do this by a developer things are likely to break. You have been warned.";
-        #endregion
-
-
-        #region Release mode.
-#if !FISHNET_STABLE_MODE
-        [MenuItem("Tools/Fish-Networking/Switch to Stable", false, -1101)]
-        private static void SwitchToStable()
-        {
-            bool result = RemoveOrAddDefine(STABLE_DEFINE, false);
-            if (result)
-                Debug.LogWarning($"Fish-Networking has been switched to Stable. Please note that experimental features may not function in this mode.");
-        }
-#else
-        [MenuItem("Tools/Fish-Networking/Switch to Beta", false, -1101)]
-        private static void SwitchToBeta()
-        {
-            bool result = RemoveOrAddDefine(STABLE_DEFINE, true);
-            if (result)
-                Debug.LogWarning($"Fish-Networking has been switched to Beta.");
-
-        }
-#endif
-        #endregion
-    
-        #region QOL Attributes
-#if DISABLE_QOL_ATTRIBUTES
-        [MenuItem("Tools/Fish-Networking/Utility/Quality of Life Attributes/Enable", false, -999)]
-        private static void EnableQOLAttributes()
-        {
-            bool result = RemoveOrAddDefine(QOL_ATTRIBUTES_DEFINE, true);
-            if (result)
-                Debug.LogWarning($"Quality of Life Attributes have been enabled.");
-        }
-#else
-        [MenuItem("Tools/Fish-Networking/Utility/Quality of Life Attributes/Disable", false, -998)]
-        private static void DisableQOLAttributes()
-        {
-            bool result = RemoveOrAddDefine(QOL_ATTRIBUTES_DEFINE, false);
-            if (result)
-                Debug.LogWarning($"Quality of Life Attributes have been disabled. {DEVELOPER_ONLY_WARNING}");
-        }
-#endif
-        #endregion
-
-
-        private static bool RemoveOrAddDefine(string define, bool removeDefine)
-        {
-            string currentDefines = PlayerSettings.GetScriptingDefineSymbolsForGroup(EditorUserBuildSettings.selectedBuildTargetGroup);
-            HashSet<string> definesHs = new();
-            string[] currentArr = currentDefines.Split(';');
-
-            //Add any define which doesn't contain MIRROR.
-            foreach (string item in currentArr)
-                definesHs.Add(item);
-
-            int startingCount = definesHs.Count;
-
-            if (removeDefine)
-                definesHs.Remove(define);
-            else
-                definesHs.Add(define);
-
-            bool modified = (definesHs.Count != startingCount);
-            if (modified)
-            {
-                string changedDefines = string.Join(";", definesHs);
-                PlayerSettings.SetScriptingDefineSymbolsForGroup(EditorUserBuildSettings.selectedBuildTargetGroup, changedDefines);
-            }
-
-            return modified;
-        }
-
-
-    }
-
-<<<<<<< HEAD
-    
-
-=======
->>>>>>> 0f2b7189
-    public class RebuildSelectedSceneIdsMenu : MonoBehaviour {
-        /// <summary>
-        /// Rebuilds sceneIds for open scenes.
-        /// </summary>
-        [MenuItem("Tools/Fish-Networking/Rebuild Selected Scenes's SceneIds", false, 20)]
-        public static void RebuildSelectedScenesSceneIds()
-        {
-            SceneAsset[] selectedScenes = Selection.GetFiltered<SceneAsset>(SelectionMode.Assets);
-<<<<<<< HEAD
-            //Thanks FREEZX
-=======
-            // Debug.Log(selectedScenes.Length);
->>>>>>> 0f2b7189
-            for (int i = 0; i < selectedScenes.Length; ++i) {
-                string path = AssetDatabase.GetAssetPath(selectedScenes[i]);
-                Scene scene = EditorSceneManager.OpenScene(path, OpenSceneMode.Single);
-                RebuildSceneIdMenu.RebuildSceneIds();
-                EditorSceneManager.SaveScene(scene);
-            }
-        }
-    }
-
-    public class RebuildSceneIdMenu : MonoBehaviour
-    {
-        /// <summary>
-        /// Rebuilds sceneIds for open scenes.
-        /// </summary>
-        [MenuItem("Tools/Fish-Networking/Rebuild SceneIds", false, 20)]
-        public static void RebuildSceneIds()
-        {
-#if PARRELSYNC
-            if (ParrelSync.ClonesManager.IsClone() && ParrelSync.Preferences.AssetModPref.Value)
-            {
-                Debug.Log("Cannot perform this operation on a ParrelSync clone");
-                return;
-            }
-#endif
-            if (ApplicationState.IsPlaying())
-            {
-                Debug.Log($"SceneIds cannot be rebuilt while in play mode.");
-                return;
-            }
-
-            int checkedObjects = 0;
-            int checkedScenes = 0;
-            int changedObjects = 0;
-
-            for (int i = 0; i < SceneManager.sceneCount; i++)
-            {
-                Scene s = SceneManager.GetSceneAt(i);
-                if (!s.isLoaded)
-                {
-                    Debug.Log($"Skipped scene {s.name} because it is not loaded.");
-                    continue;
-                }
-
-                checkedScenes++;
-                NetworkObject.CreateSceneId(s, out int changed, out int found);
-                checkedObjects += found;
-                changedObjects += changed;
-            }
-
-            string saveText = (changedObjects > 0) ? " Please save your open scenes." : string.Empty;
-            Debug.Log($"SceneIds were generated for {changedObjects} object(s) over {checkedScenes} scene(s). {checkedObjects} object(s) were checked in total. {saveText}");
-        }
-
-
-    }
-
-    public class RefreshDefaultPrefabsMenu : MonoBehaviour
-    {
-        /// <summary>
-        /// Rebuilds the DefaultPrefabsCollection file.
-        /// </summary>
-        [MenuItem("Tools/Fish-Networking/Refresh Default Prefabs", false, 22)]
-        public static void RebuildDefaultPrefabs()
-        {
-#if PARRELSYNC
-            if (ParrelSync.ClonesManager.IsClone() && ParrelSync.Preferences.AssetModPref.Value)
-            {
-                Debug.Log("Cannot perform this operation on a ParrelSync clone");
-                return;
-            }
-#endif
-            Debug.Log("Refreshing default prefabs.");
-            Generator.GenerateFull(null, true);
-        }
-
-    }
-
-
-    public class RemoveDuplicateNetworkObjectsMenu : MonoBehaviour
-    {
-        /// <summary>
-        /// Iterates all network object prefabs in the project and open scenes, removing NetworkObject components which exist multiple times on a single object.
-        /// </summary>
-        [MenuItem("Tools/Fish-Networking/Remove Duplicate NetworkObjects", false, 21)]
-
-        public static void RemoveDuplicateNetworkObjects()
-        {
-#if PARRELSYNC
-            if (ParrelSync.ClonesManager.IsClone() && ParrelSync.Preferences.AssetModPref.Value)
-            {
-                Debug.Log("Cannot perform this operation on a ParrelSync clone");
-                return;
-            }
-#endif
-            List<NetworkObject> foundNobs = new();
-
-            foreach (string path in Generator.GetPrefabFiles("Assets", new(), true))
-            {
-                NetworkObject nob = AssetDatabase.LoadAssetAtPath<NetworkObject>(path);
-                if (nob != null)
-                    foundNobs.Add(nob);
-            }
-
-            //Now add scene objects.
-            for (int i = 0; i < SceneManager.sceneCount; i++)
-            {
-                Scene s = SceneManager.GetSceneAt(i);
-
-                List<NetworkObject> nobs = CollectionCaches<NetworkObject>.RetrieveList();
-                Scenes.GetSceneNetworkObjects(s, false, false, true, ref nobs);
-                foundNobs.AddRange(nobs);
-                CollectionCaches<NetworkObject>.Store(nobs);
-            }
-
-            //Remove duplicates.
-            int removed = 0;
-            foreach (NetworkObject nob in foundNobs)
-            {
-                int count = nob.RemoveDuplicateNetworkObjects();
-                if (count > 0)
-                    removed += count;
-            }
-            
-            Debug.Log($"Removed {removed} duplicate NetworkObjects.");
-            if (removed > 0)
-                RebuildSceneIdMenu.RebuildSceneIds();
-        }
-
-    }
-
-
-
-
-}
+﻿#if UNITY_EDITOR
+using FishNet.Editing.PrefabCollectionGenerator;
+using FishNet.Object;
+using FishNet.Utility.Extension;
+using FishNet.Utility.Performance;
+using GameKit.Dependencies.Utilities;
+using System.Collections.Generic;
+using UnityEditor;
+using UnityEngine;
+using UnityEngine.SceneManagement;
+
+namespace FishNet.Editing
+{
+    public class ConfigurationEditor : EditorWindow
+    {
+
+        [MenuItem("Tools/Fish-Networking/Configuration", false, 0)]
+        public static void ShowConfiguration()
+        {
+            SettingsService.OpenProjectSettings("Project/Fish-Networking/Configuration");
+        }
+
+    }
+
+    public class DeveloperMenu : MonoBehaviour
+    {
+        #region const.
+        private const string STABLE_DEFINE = "FISHNET_STABLE_MODE";
+        private const string QOL_ATTRIBUTES_DEFINE = "DISABLE_QOL_ATTRIBUTES";
+        private const string DEVELOPER_ONLY_WARNING = "If you are not a developer or were not instructed to do this by a developer things are likely to break. You have been warned.";
+        #endregion
+
+
+        #region Release mode.
+#if !FISHNET_STABLE_MODE
+        [MenuItem("Tools/Fish-Networking/Switch to Stable", false, -1101)]
+        private static void SwitchToStable()
+        {
+            bool result = RemoveOrAddDefine(STABLE_DEFINE, false);
+            if (result)
+                Debug.LogWarning($"Fish-Networking has been switched to Stable. Please note that experimental features may not function in this mode.");
+        }
+#else
+        [MenuItem("Tools/Fish-Networking/Switch to Beta", false, -1101)]
+        private static void SwitchToBeta()
+        {
+            bool result = RemoveOrAddDefine(STABLE_DEFINE, true);
+            if (result)
+                Debug.LogWarning($"Fish-Networking has been switched to Beta.");
+
+        }
+#endif
+        #endregion
+    
+        #region QOL Attributes
+#if DISABLE_QOL_ATTRIBUTES
+        [MenuItem("Tools/Fish-Networking/Utility/Quality of Life Attributes/Enable", false, -999)]
+        private static void EnableQOLAttributes()
+        {
+            bool result = RemoveOrAddDefine(QOL_ATTRIBUTES_DEFINE, true);
+            if (result)
+                Debug.LogWarning($"Quality of Life Attributes have been enabled.");
+        }
+#else
+        [MenuItem("Tools/Fish-Networking/Utility/Quality of Life Attributes/Disable", false, -998)]
+        private static void DisableQOLAttributes()
+        {
+            bool result = RemoveOrAddDefine(QOL_ATTRIBUTES_DEFINE, false);
+            if (result)
+                Debug.LogWarning($"Quality of Life Attributes have been disabled. {DEVELOPER_ONLY_WARNING}");
+        }
+#endif
+        #endregion
+
+
+        private static bool RemoveOrAddDefine(string define, bool removeDefine)
+        {
+            string currentDefines = PlayerSettings.GetScriptingDefineSymbolsForGroup(EditorUserBuildSettings.selectedBuildTargetGroup);
+            HashSet<string> definesHs = new();
+            string[] currentArr = currentDefines.Split(';');
+
+            //Add any define which doesn't contain MIRROR.
+            foreach (string item in currentArr)
+                definesHs.Add(item);
+
+            int startingCount = definesHs.Count;
+
+            if (removeDefine)
+                definesHs.Remove(define);
+            else
+                definesHs.Add(define);
+
+            bool modified = (definesHs.Count != startingCount);
+            if (modified)
+            {
+                string changedDefines = string.Join(";", definesHs);
+                PlayerSettings.SetScriptingDefineSymbolsForGroup(EditorUserBuildSettings.selectedBuildTargetGroup, changedDefines);
+            }
+
+            return modified;
+        }
+
+
+    }
+
+    public class RebuildSelectedSceneIdsMenu : MonoBehaviour {
+        /// <summary>
+        /// Rebuilds sceneIds for open scenes.
+        /// </summary>
+        [MenuItem("Tools/Fish-Networking/Rebuild Selected Scenes's SceneIds", false, 20)]
+        public static void RebuildSelectedScenesSceneIds()
+        {
+            SceneAsset[] selectedScenes = Selection.GetFiltered<SceneAsset>(SelectionMode.Assets);
+            // Debug.Log(selectedScenes.Length);
+            for (int i = 0; i < selectedScenes.Length; ++i) {
+                string path = AssetDatabase.GetAssetPath(selectedScenes[i]);
+                Scene scene = EditorSceneManager.OpenScene(path, OpenSceneMode.Single);
+                RebuildSceneIdMenu.RebuildSceneIds();
+                EditorSceneManager.SaveScene(scene);
+            }
+        }
+    }
+
+    public class RebuildSceneIdMenu : MonoBehaviour
+    {
+        /// <summary>
+        /// Rebuilds sceneIds for open scenes.
+        /// </summary>
+        [MenuItem("Tools/Fish-Networking/Rebuild SceneIds", false, 20)]
+        public static void RebuildSceneIds()
+        {
+#if PARRELSYNC
+            if (ParrelSync.ClonesManager.IsClone() && ParrelSync.Preferences.AssetModPref.Value)
+            {
+                Debug.Log("Cannot perform this operation on a ParrelSync clone");
+                return;
+            }
+#endif
+            if (ApplicationState.IsPlaying())
+            {
+                Debug.Log($"SceneIds cannot be rebuilt while in play mode.");
+                return;
+            }
+
+            int checkedObjects = 0;
+            int checkedScenes = 0;
+            int changedObjects = 0;
+
+            for (int i = 0; i < SceneManager.sceneCount; i++)
+            {
+                Scene s = SceneManager.GetSceneAt(i);
+                if (!s.isLoaded)
+                {
+                    Debug.Log($"Skipped scene {s.name} because it is not loaded.");
+                    continue;
+                }
+
+                checkedScenes++;
+                NetworkObject.CreateSceneId(s, out int changed, out int found);
+                checkedObjects += found;
+                changedObjects += changed;
+            }
+
+            string saveText = (changedObjects > 0) ? " Please save your open scenes." : string.Empty;
+            Debug.Log($"SceneIds were generated for {changedObjects} object(s) over {checkedScenes} scene(s). {checkedObjects} object(s) were checked in total. {saveText}");
+        }
+
+
+    }
+
+    public class RefreshDefaultPrefabsMenu : MonoBehaviour
+    {
+        /// <summary>
+        /// Rebuilds the DefaultPrefabsCollection file.
+        /// </summary>
+        [MenuItem("Tools/Fish-Networking/Refresh Default Prefabs", false, 22)]
+        public static void RebuildDefaultPrefabs()
+        {
+#if PARRELSYNC
+            if (ParrelSync.ClonesManager.IsClone() && ParrelSync.Preferences.AssetModPref.Value)
+            {
+                Debug.Log("Cannot perform this operation on a ParrelSync clone");
+                return;
+            }
+#endif
+            Debug.Log("Refreshing default prefabs.");
+            Generator.GenerateFull(null, true);
+        }
+
+    }
+
+
+    public class RemoveDuplicateNetworkObjectsMenu : MonoBehaviour
+    {
+        /// <summary>
+        /// Iterates all network object prefabs in the project and open scenes, removing NetworkObject components which exist multiple times on a single object.
+        /// </summary>
+        [MenuItem("Tools/Fish-Networking/Remove Duplicate NetworkObjects", false, 21)]
+
+        public static void RemoveDuplicateNetworkObjects()
+        {
+#if PARRELSYNC
+            if (ParrelSync.ClonesManager.IsClone() && ParrelSync.Preferences.AssetModPref.Value)
+            {
+                Debug.Log("Cannot perform this operation on a ParrelSync clone");
+                return;
+            }
+#endif
+            List<NetworkObject> foundNobs = new();
+
+            foreach (string path in Generator.GetPrefabFiles("Assets", new(), true))
+            {
+                NetworkObject nob = AssetDatabase.LoadAssetAtPath<NetworkObject>(path);
+                if (nob != null)
+                    foundNobs.Add(nob);
+            }
+
+            //Now add scene objects.
+            for (int i = 0; i < SceneManager.sceneCount; i++)
+            {
+                Scene s = SceneManager.GetSceneAt(i);
+
+                List<NetworkObject> nobs = CollectionCaches<NetworkObject>.RetrieveList();
+                Scenes.GetSceneNetworkObjects(s, false, false, true, ref nobs);
+                foundNobs.AddRange(nobs);
+                CollectionCaches<NetworkObject>.Store(nobs);
+            }
+
+            //Remove duplicates.
+            int removed = 0;
+            foreach (NetworkObject nob in foundNobs)
+            {
+                int count = nob.RemoveDuplicateNetworkObjects();
+                if (count > 0)
+                    removed += count;
+            }
+            
+            Debug.Log($"Removed {removed} duplicate NetworkObjects.");
+            if (removed > 0)
+                RebuildSceneIdMenu.RebuildSceneIds();
+        }
+
+    }
+
+
+
+
+}
 #endif